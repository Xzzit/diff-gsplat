--- conflicted
+++ resolved
@@ -38,12 +38,8 @@
     get_bbox(tile_center, tile_radius, tile_bounds, tile_min, tile_max);
 }
 
-<<<<<<< HEAD
-inline __host__ __device__ bool compute_cov2d_bounds(const float3 cov2d, float3 &conic, float& radius) {
-=======
-inline __device__ bool
+inline __host__ __device__ bool
 compute_cov2d_bounds(const float3 cov2d, float3 &conic, float &radius) {
->>>>>>> 9f7a63d2
     // find eigenvalues of 2d covariance matrix
     // expects upper triangular values of cov matrix as float3
     // then compute the radius and conic dimensions
@@ -65,13 +61,8 @@
 }
 
 // compute vjp from df/d_conic to df/c_cov2d
-<<<<<<< HEAD
-inline __host__ __device__ void cov2d_to_conic_vjp(const float3 conic, const float3 v_conic, float3 &v_cov2d)
-{
-=======
-inline __device__ bool
+inline __host__ __device__ bool
 cov2d_to_conic_vjp(const float3 conic, const float3 v_conic, float3 &v_cov2d) {
->>>>>>> 9f7a63d2
     // conic = inverse cov2d
     // df/d_cov2d = -conic * df/d_conic * conic
     glm::mat2 X = glm::mat2(conic.x, conic.y, conic.y, conic.z);
@@ -104,13 +95,9 @@
     return out;
 }
 
-<<<<<<< HEAD
-inline __host__ __device__ float2 project_pix(const float *mat, const float3 p, const dim3 img_size) {
+inline __host__ __device__ float2
+project_pix(const float *mat, const float3 p, const dim3 img_size) {
     // ROW MAJOR mat
-=======
-inline __device__ float2
-project_pix(const float *mat, const float3 p, const dim3 img_size) {
->>>>>>> 9f7a63d2
     float4 p_hom = transform_4x4(mat, p);
     float rw = 1.f / (p_hom.w + 1e-6f);
     float3 p_proj = {p_hom.x * rw, p_hom.y * rw, p_hom.z * rw};
@@ -118,24 +105,17 @@
 }
 
 // given v_xy_pix, get v_xyz
-<<<<<<< HEAD
-inline __host__ __device__ float3 project_pix_vjp(const float *mat, const float3 p, const dim3 img_size, const float2 v_xy) {
-    // ROW MAJOR mat
-=======
-inline __device__ float3 project_pix_vjp(
+inline __host__ __device__ float3 project_pix_vjp(
     const float *mat, const float3 p, const dim3 img_size, const float2 v_xy
 ) {
->>>>>>> 9f7a63d2
+    // ROW MAJOR mat
     float4 p_hom = transform_4x4(mat, p);
     float rw = 1.f / (p_hom.w + 1e-6f);
 
     float3 v_ndc = {img_size.x * v_xy.x, img_size.y * v_xy.y};
-<<<<<<< HEAD
-    float4 v_proj = {v_ndc.x * rw, v_ndc.y * rw, 0., -(v_ndc.x + v_ndc.y) * rw * rw};
-=======
     float4 v_proj = {
-        v_ndc.x * w, v_ndc.y * w, 0., -(v_ndc.x + v_ndc.y) * w * w};
->>>>>>> 9f7a63d2
+        v_ndc.x * rw, v_ndc.y * rw, 0., -(v_ndc.x + v_ndc.y) * rw * rw
+    };
     // df / d_world = df / d_cam * d_cam / d_world
     // = v_proj * P[:3, :3]
     return {
@@ -168,12 +148,8 @@
     );
 }
 
-<<<<<<< HEAD
-inline __host__ __device__ float4 quat_to_rotmat_vjp(const float4 quat, const glm::mat3 v_R) {
-=======
-inline __device__ float4
+inline __host__ __device__ float4
 quat_to_rotmat_vjp(const float4 quat, const glm::mat3 v_Rmat) {
->>>>>>> 9f7a63d2
     float s = rsqrtf(
         quat.w * quat.w + quat.x * quat.x + quat.y * quat.y + quat.z * quat.z
     );
@@ -183,8 +159,6 @@
     float z = quat.z * s;
 
     float4 v_quat;
-<<<<<<< HEAD
-    // float *v_R = (float *) &v_Rmat[0][0];
     // v_R is COLUMN MAJOR
     v_quat.w = 2.f * (
         x * (v_R[1][2] - v_R[2][1])
@@ -212,27 +186,8 @@
     return v_quat;
 }
 
-inline __host__ __device__ glm::mat3 scale_to_mat(const float3 scale, const float glob_scale) {
-=======
-    float *v_R = (float *)&v_Rmat[0][0];
-    v_quat.w =
-        (2.f * z * (v_R[1] - v_R[3]) + 2.f * y * (v_R[6] - v_R[2]) +
-         2.f * x * (v_R[5] - v_R[7]));
-    v_quat.x =
-        (2.f * y * (v_R[1] + v_R[3]) + 2.f * z * (v_R[6] - v_R[2]) +
-         2.f * w * (v_R[5] - v_R[7]) - 4.f * x * (v_R[4] + v_R[8]));
-    v_quat.y =
-        (-4.f * y * (v_R[0] + v_R[8]) + 2.f * x * (v_R[1] + v_R[3]) +
-         2.f * z * (v_R[5] + v_R[7]) + 2.f * w * (v_R[6] - v_R[2]));
-    v_quat.z =
-        (-4.f * z * (v_R[0] + v_R[4]) + 2.f * x * (v_R[6] + v_R[2]) +
-         2.f * y * (v_R[5] + v_R[7]) + 2.f * w * (v_R[1] - v_R[3]));
-    return v_quat;
-}
-
-inline __device__ glm::mat3
+inline __host__ __device__ glm::mat3
 scale_to_mat(const float3 scale, const float glob_scale) {
->>>>>>> 9f7a63d2
     glm::mat3 S = glm::mat3(1.f);
     S[0][0] = glob_scale * scale.x;
     S[1][1] = glob_scale * scale.y;
